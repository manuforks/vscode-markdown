--- conflicted
+++ resolved
@@ -51,11 +51,8 @@
     // Table formatter
     tableFormatter.activate(context);
 
-<<<<<<< HEAD
-=======
     // console.log('activated');
 
->>>>>>> 51322498
     // activated = true;
 }
 
